# Research Educational Question Generation System for 9th-Grade Economics using one-shot multi-layered small LM expert aggregated validation through DSPy COT and PYdantic type-safety

![Python](https://img.shields.io/badge/python-3.8+-blue.svg)
![DSPy](https://img.shields.io/badge/DSPy-0.1.0+-orange.svg)
![PYdantic](https://img.shields.io/badge/Pydantic-1.10+-blue.svg)
![FastAPI](https://img.shields.io/badge/FastAPI-0.116+-green.svg)
![ROCm](https://img.shields.io/badge/ROCm-6.2+-red.svg)
![Ollama](https://img.shields.io/badge/Ollama-Latest-orange.svg)

<<<<<<< HEAD
=======
educational question generation system designed for 9th-grade economics classes that produces pedagogically validated questions through expert consensus methodology, fueled by DSPYs chain of thought capture to aggregate expert opinions.

>>>>>>> 26b04868
The system implements a three-layered educational architecture with single-pass processing: Caller ->  | Orchestrator → Dedicated data backed generator -> Parallel Expert Validators -> Refinement Consensus | -> Callback and Result Save.

The architecture utilizes language model coordination to replace iterative validation cycles with refining single-pass expert consensus.

Implementation features include declarative processing modules with external prompt construction (prompt_builder.py) adapting to request parameters, type safety through validation schemas (Pydantic [2]), and comprehensive educational pipeline tracking (Result_Manager.py).

---

All generated data as well as metadata about the pipeline and the experts as well as DSPy refinement steps is saved in ALEE_Agent/results/YYYY-MM-DD_HH-MM-SS_c_id/ with ISO timestamps for reproducibility and research purposes.
This project is part of ALEE Tübingens ongoing research into educational AI systems, and we therefore encourage adding your data to it on your branch and collaborating open-source.

---

## Abstract Layer Overview

![ALEE_Agent_UML_Architecture](ALEE_Agent_UML_Architecture.png)

## Processing Architecture

```mermaid
graph TB
    subgraph "Layer 1: HTTP Caller"
        A[HTTP POST Request<br/>39 SYSARCH Parameters<br/>c_id, text, question_type, p_variation, etc.]
    end
    
    subgraph "Layer 2: DSPy Orchestrator"
        B[Educational Question Processing Engine<br/>_server_question_generator.py]
        B1[AI System Initialization<br/>Multi-Server Language Model Setup]
        B2[DSPy Educational Pipeline<br/>Single-Pass Processing]
    end
    
    subgraph "Question Generation Phase"
        C[DSPy Question Generator<br/>Language Model Server Port 8001]
        C1[Modular Prompt Construction<br/>Parameter-Specific Educational Templates]
        C2[DSPy Question Generation Module<br/>Declarative Language Model Programming]
        C3[Generate 3 Questions<br/>Structured Educational Outputs]
    end
    
    subgraph "Layer 3: Expert Educational Validation"
        D[DSPy Expert Validation Modules<br/>5 Specialized Domain Validators<br/>Parameter Knowledge Distribution]
        
        subgraph "Educational Expert Validators"
            E[Difficulty Assessment Expert<br/>Language Model Server Port 8002<br/>Informed by difficulty, taxonomy, question type parameters]
            F[Cognitive Taxonomy Expert<br/>Language Model Server Port 8003<br/>Informed by taxonomy, question type parameters]
            G[Mathematical Complexity Expert<br/>Language Model Server Port 8004<br/>Informed by mathematical requirement parameters]
            TR[Text Reference Expert<br/>Language Model Server Port 8005<br/>Informed by text reference parameters]
            H[Linguistic Barrier Expert<br/>Language Model Server Port 8006<br/>Informed by linguistic obstacle parameters]
            I[Instruction Clarity Expert<br/>Language Model Server Port 8007<br/>Informed by explicitness, question type parameters]
        end
        
        subgraph "Expert Knowledge Enhancement"
            EP[Parameter Enhancer<br/>Parameter Knowledge Distribution<br/>Format Preservation Protocol]
        end
    end
    
    subgraph "Expert Consensus & Educational Refinement Phase"
        J[Educational Expert Consensus<br/>Expert Feedback Aggregation + Question Refinement]
        J1[Pydantic Expert Rating Aggregation<br/>Type-Safe Parameter Integration]
        J2[Type-Safe Question Refinement<br/>Format Preservation + SYSARCH Compliance]
        J3[Refined Educational Question Output<br/>Single-Pass Processing]
    end
    
    subgraph "Result Management"
        K[Result Storage System<br/>ResultManager Integration]
        K1[DSPy Pipeline Step Tracking<br/>Generation → Experts → Consensus+Refinement]
        K2[SYSARCH CSV Generation<br/>All 39 Parameters + Metadata]
        K3[Session-Based Storage<br/>results/YYYY-MM-DD_HH-MM-SS_c_id/]
    end
    
    subgraph "Output"
        L[HTTP Response<br/>question_1, question_2, question_3<br/>Processing Time + CSV Data]
        M[Saved Results<br/>• DSPy Pipeline JSON<br/>• Expert Evaluations × 18<br/>• SYSARCH CSV Format<br/>• Prompt Snapshots<br/>• Processing Metadata]
    end

    A --> B
    B --> B1
    B1 --> B2
    B2 --> C
    C --> C1
    C1 --> C2
    C2 --> C3
    C3 --> D
    D --> E
    D --> F
    D --> G
    D --> TR
    D --> H
    D --> I
    EP --> E
    EP --> F
    EP --> G
    EP --> TR
    EP --> H
    EP --> I
    E --> J
    F --> J
    G --> J
    TR --> J
    H --> J
    I --> J
    J --> J1
    J1 --> J2
    J2 --> J3
    J3 --> K
    K --> K1
    K1 --> K2
    K2 --> K3
    K3 --> L
    K3 --> M

    style A fill:#e3f2fd
    style B fill:#f3e5f5
    style D fill:#fff3e0
    style J fill:#ffecb3
    style K fill:#f0f8ff
    style L fill:#e8f5e8
    style M fill:#e8f5e8
```

## Result Visualization from 2025-08-16_22-43-00_188-sys-10

![Result Visualization](ALEE_Agent/results/2025-08-16_22-43-00_188-sys-10/visualizations/question_1_pipeline.png)

## Prompt Builder, here symbolised which prompt txt are concerned by which experts (see prompt_builder.py)

![Prompt Builder](prompt_builder_visualization.png)

### Educational Expert Validators

| Educational Expert Module     | AI Reasoning Signature        | Language Model Port | Model       | Target Parameters                  | Educational Expertise                               |
|-------------------------------|-------------------------------|---------------------|-------------|------------------------------------|-----------------------------------------------------|
| **VariationExpertGerman**     | `ValidateVariationGerman`     | 8002                | mistral:7b  | `p_variation`                      | Difficulty assessment (leicht/stammaufgabe/schwer)  |
| **TaxonomyExpertGerman**      | `ValidateTaxonomyGerman`      | 8003                | qwen2.5:7b  | `p_taxonomy_level`                 | Bloom's taxonomy (Stufe 1/2)                        |
| **MathExpertGerman**          | `ValidateMathematicalGerman`  | 8004                | llama3.2:3b | `p_mathematical_requirement_level` | Mathematical complexity (0-2)                       |
| **TextReferenceExpertGerman** | `ValidateTextReferenceGerman` | 8005                | llama3.2:3b | `p_root_text_reference_*`          | Text reference validation                           |
| **ObstacleExpertGerman**      | `ValidateObstacleGerman`      | 8006                | mistral:7b  | `p_*_obstacle_*`                   | Linguistic barriers (passive, negation, complex NP) |
| **InstructionExpertGerman**   | `ValidateInstructionGerman`   | 8007                | llama3.1:8b | `p_instruction_*`                  | Instruction clarity and explicitness                |

### DSPy - Why and how?

The system employs DSPy (Declarative Self-improving Python) as its core orchestration framework, with the ability to allow for future configuration of self-improving to achieve stateless prompting, which is currently deactivated though to the modular dynamic nature of the prompt as judgable in prompt_builder.


DSPy enables declarative specification of educational question generation through 
**Signatures** (input/output behavioral contracts)(additionally handled by PYdantic), 
**Modules** (composable reasoning strategies like `dspy.ChainOfThought`)(used to capture expert reasoning for aggregation on layer 3), and 
**Optimizers** (automatic prompt and weight improvement algorithms) (Which is not turned on!)

This architectural approach eliminates brittle prompt strings by externalizing all educational content to modular .txt files, 
enabling the `ModularPromptBuilder` to dynamically construct parameter-specific prompts from the 39 question parameters. 

DSPy's automatic optimization capabilities enable systematic few-shot example synthesis and instruction refinement, 
with research demonstrating that compiled pipelines outperform standard few-shot prompting and expert-created 
demonstrations across multiple language models [1] - this would be a future ToDo in Researching this systems viability.

In this implementation, the DSPy-orchestrated single-pass expert consensus architecture achieves 
question generation and validation in 0.05-70s, representing a so far varied speed gain, with questions needing **either** ~0.5s or ~60s
(which is too varied for a production system, check ALEE_AGENT/results) that needs further data-backing to test if a sustained self-improving system 
can achieve a high chance of high-quality educational question generation.

By decoupling educational logic from specific language model implementations, this project explorers if DSPy can enable
portable, maintainable question generation that can adapt across different model architectures while preserving the
educational parameter relationships required for 9th-grade economics instruction.

### Expert Validation and Suggestion Aggregated Refinement - Why and how?

The expert validation system implements a multi-agent architecture with five specialized domain validators 
(variation, taxonomy, mathematical, linguistic obstacle, and instruction clarity experts), 
each operating on dedicated language model servers (ports 8002-8007) with curated parameter knowledge bases. 

The `ExpertPromptEnhancer` class orchestrates parameter knowledge distribution, ensuring each expert receives contextually 
relevant information from the .txt prompt library while maintaining format preservation through validation guardrails. 

Expert feedback is captured through type-safe `ExpertSuggestion` Pydantic models [2], enabling systematic aggregation of ratings, 
feedback, and improvement suggestions across all validators. The `BatchQuestionRefiner` employs decision 
algorithms with configurable rating thresholds (default 3.0/5.0) and consensus requirements to determine refinement necessity, 
applying content and format improvements while preserving question type structural integrity through regex-based markup validation. 

This single-pass consensus architecture tries eliminating iterative loops through expert feedback aggregation and immediate refinement application, 
trying to maintain format compliance through Pydantic models [2] and fallback parsing, as well as ensuring all generated questions meet 
the specified educational parameters without degrading the carefully crafted `<option>`, `<true-false>`, and `<start-option>/<end-option>` 
markup structures required for downstream educational assessment systems.

### Ergo -> how can the system be further improved?

More and specific human-overseen data should be added to the modular prompt system to help the small LMs generate more 
accurate and contextually relevant educational questions. 

The more the orchestrator (the DSPy system) is used in a single session, the quicker it can generate questions, and 
thereby refine the prompts.

This data should furthermore help refine the prompts and the questions generated by the system, as well as the expert validation process.

When this data is stated for DSPy, if configured, it will change the prompts based on cycled inference to refine prompts statelessly (adaptable across models).

This should, so the theory, allow for more accurate and contextually relevant question generation, as well as improved educational outcomes.

# What isnt working so well yet:

- Multiple Choice generates 4 questions instead of 6 - possibly okay!
- Mapping questions sometimes ramble or go off-topic (need better data for what a mapping question is in its question type prompt!)
- true false questions dont always have the right number of options, or no options at all, or a question as a option. Need better more concise data in its prompt.
- The threshold for the refinement LM is currently set to 3.0/5.0 (the point underneath it is forced to implement the suggestion, not only as it sees fit) - this might be too low - need testing data with a lower set threshold. 

# Quick Start

### Prerequisites

- **Hardware**: AMD GPU with 20GB VRAM minimum
- **Operating System**: Manjaro Linux (Arch-based distribution) or compatible Linux distribution
- **Python**: Version 3.8 or higher
- **ROCm**: Version 6.2 or higher for GPU compute support
- Check requirements.txt

### Installation

1. **Clone and Setup**
   ```bash
   git clone <repository-url>
   cd educational-ai-system
   
   # Install ROCm and dependencies
   chmod +x setup_rocm_ManjArch_AMD7kSeries.sh
   ./setup_rocm_ManjArch_AMD7kSeries.sh
   sudo reboot  # Required for ROCm
   ```

2. **Verify and Optimize**
   ```bash
   # Check GPU detection
   rocm-smi
   
   # Optimize GPU for compute workloads
   ./optimize_gpu.sh
   
   # Download AI models
   ./download_models.sh
   ```

3. **Start OLAMA SERVER then the orchestrator System to be callable**
   ```bash
   # Start OLLAMA servers (ports 8001-8007)
   ./start_ollama_servers.sh
   
   # Start DSPy orchestrator (port 8000)
   python3 ALEE_Agent/_server_question_generator.py
   ```

4. **Verify Educational AI System Health**
   ```bash
   # Test educational AI endpoints
   curl http://localhost:8000/system-health
   curl http://localhost:8000/system-capabilities
   
   # Run systematic test
   python3 CallersWithTexts/stakeholder_test_system.py
   ```

## API Reference

### Primary Endpoint: Question Generation

```http
POST /generate-educational-questions
Content-Type: application/json

{
  "c_id": "181-1-3",
  "text": "Bedürfnisse sind Wünsche Menschen haben...",
  "question_type": "multiple-choice",
  "p_variation": "stammaufgabe",
  "p_taxonomy_level": "Stufe 1 (Wissen/Reproduktion)",
  "p_mathematical_requirement_level": "0",
  "p_root_text_reference_explanatory_text": "Nicht vorhanden",
  "p_root_text_obstacle_passive": "Nicht Enthalten",
  "p_root_text_obstacle_negation": "Nicht Enthalten",
  "p_root_text_obstacle_complex_np": "Nicht Enthalten",
  "p_root_text_contains_irrelevant_information": "Nicht Enthalten",
  "p_item_1_obstacle_passive": "Nicht Enthalten",
  "p_item_1_obstacle_negation": "Nicht Enthalten",
  "p_item_1_obstacle_complex_np": "Nicht Enthalten",
  "p_item_2_obstacle_passive": "Nicht Enthalten",
  "p_item_2_obstacle_negation": "Nicht Enthalten",
  "p_item_2_obstacle_complex_np": "Nicht Enthalten",
  "p_item_3_obstacle_passive": "Nicht Enthalten",
  "p_item_3_obstacle_negation": "Nicht Enthalten",
  "p_item_3_obstacle_complex_np": "Nicht Enthalten",
  "p_item_4_obstacle_passive": "Nicht Enthalten",
  "p_item_4_obstacle_negation": "Nicht Enthalten",
  "p_item_4_obstacle_complex_np": "Nicht Enthalten",
  "p_item_5_obstacle_passive": "Nicht Enthalten",
  "p_item_5_obstacle_negation": "Nicht Enthalten",
  "p_item_5_obstacle_complex_np": "Nicht Enthalten",
  "p_item_6_obstacle_passive": "Nicht Enthalten",
  "p_item_6_obstacle_negation": "Nicht Enthalten",
  "p_item_6_obstacle_complex_np": "Nicht Enthalten",
  "p_item_7_obstacle_passive": "Nicht Enthalten",
  "p_item_7_obstacle_negation": "Nicht Enthalten",
  "p_item_7_obstacle_complex_np": "Nicht Enthalten",
  "p_item_8_obstacle_passive": "Nicht Enthalten",
  "p_item_8_obstacle_negation": "Nicht Enthalten",
  "p_item_8_obstacle_complex_np": "Nicht Enthalten",
  "p_instruction_obstacle_passive": "Nicht Enthalten",
  "p_instruction_obstacle_negation": "Nicht Enthalten",
  "p_instruction_obstacle_complex_np": "Nicht Enthalten",
  "p_instruction_explicitness_of_instruction": "Implizit"
}
```

** Response:**
```json
{
  "question_1": "First generated question text...",
  "question_2": "Second generated question text...",
  "question_3": "Third generated question text...",
  "c_id": "181-1-3",
  "processing_time": 23.7,
  "csv_data": {
    "c_id": "181-1-3",
    "subject": "stammaufgabe",
    "type": "multiple-choice",
    "text": "1. Question1 2. Question2 3. Question3",
    "p.instruction_explicitness_of_instruction": "Implizit",
    "p.mathematical_requirement_level": "0 (Kein Bezug)",
    "p.taxanomy_level": "Stufe 1 (Wissen/Reproduktion)",
    "question_type": "multiple-choice",
    "p.variation": "stammaufgabe",
    "answers": "Extracted from questions with LM assistance",
    "dspy_consensus_used": true,
    "dspy_modular_prompts": true,
    "dspy_expert_count": 5,
    "dspy_all_approved": true
  },
  "generation_updates": [
    {
      "iteration": 1,
      "questions": ["Question 1 text", "Question 2 text", "Question 3 text"],
      "expert_consensus": [true, true, true],
      "dspy_metadata": {
        "modular_prompts_used": true,
        "single_pass_consensus": true,
        "all_approved": true
      }
    }
  ]
}
```

### System Endpoints

```http
GET /system-health          # Educational AI system health check
GET /system-capabilities    # Educational AI system configuration and module info
```

## Project Structure

```
/
├── .dev/                                   # Development & archived files
│   ├── _preDSPy/                          # Pre-DSPy system archive
│   │   ├── question_generator.py          # Original modular generator
│   │   ├── expert_handler.py              # Original expert handler
│   │   └── unused_prompts/                # Unused prompt files
│   └── providedProjectFromStakeHolder/    # Stakeholder validation data
│       └── explanation_metadata.csv       # Real educational texts (16 entries)
├── ALEE_Agent/                            # DSPy-enhanced educational system
│   ├── educational_question_generator.py  # DSPy-powered FastAPI orchestrator
│   ├── educational_modules.py             # German educational DSPy modules
│   ├── educational_signatures.py          # DSPy signatures for German education
│   ├── dspy_config.py                     # DSPy configuration with OLLAMA setup
│   ├── prompt_builder.py                  # Modular prompt construction with ExpertPromptEnhancer
│   ├── result_manager.py                  # Comprehensive result storage system
│   ├── results/                           # DSPy-managed result storage
│   │   └── YYYY-MM-DD_HH-MM-SS_c_id/     # Session folders with ISO timestamps
│   │       ├── prompts/                   # Snapshot of modular prompts
│   │       ├── results.csv                # Complete SYSARCH CSV format with question evolution
│   │       ├── session_metadata.json     # DSPy processing metadata
│   │       └── dspy_pipeline/             # Step-by-step DSPy processing
│   │           ├── 01_initial_generation_*.json     # Generation step
│   │           ├── 02_question_*_expert_*.json      # Expert validations (15 files)
│   │           ├── 03_question_*_consensus_*.json   # Consensus results (3 files)
│   │           └── 04_pipeline_timing_*.json        # Timing analysis
│   ├── dtoAndOutputPrompt/                # Core generation prompts
│   │   ├── questionGenerationInstruction.txt # DSPy generation instruction
│   │   ├── fallbackGenerationPrompt.txt  # Generation fallback prompt
│   │   └── outputFormatPrompt.txt         # Output format specification
│   ├── expertEval/                        # Expert validation system
│   │   ├── expertEvaluationInstruction.txt # Expert evaluation instruction
│   │   ├── questionImprovementInstruction.txt # Question improvement guidance
│   │   └── expertPrompts/                 # Expert-specific validation prompts
│   │       ├── variation_expert.txt       # Difficulty validation expert
│   │       ├── taxonomy_expert.txt        # Taxonomy validation expert
│   │       ├── math_expert.txt            # Mathematical complexity expert
│   │       ├── obstacle_expert.txt        # Linguistic obstacle expert
│   │       ├── instruction_expert.txt     # Instruction clarity expert
│   │       └── content_expert.txt         # Content relevance expert
│   └── mainGen/                          # Parameter-specific prompts
│       ├── variationPrompts/             # Difficulty & question type prompts
│       ├── taxonomyLevelPrompt/          # Bloom's taxonomy prompts
│       ├── mathematicalRequirementLevel/ # Mathematical complexity prompts
│       ├── rootTextParameterTextPrompts/ # Text obstacle prompts
│       ├── itemXObstacle/                # Item-specific obstacle prompts
│       ├── instructionObstacle/          # Instruction obstacle prompts
│       └── instructionExplicitnessOfInstruction/ # Instruction explicitness
├── CallersWithTexts/                      # Testing & validation system
│   ├── stakeholder_test_system.py         # Systematic 16-call test suite
│   ├── test_system.py                     # Basic DSPy system tests
│   └── interactive_question_generator.py  # Interactive parameter guidance
└── requirements.txt                       # DSPy & system dependencies
```

## Pipeline Tracking

The system saves pipeline information for research and debugging:

### Pipeline Steps Saved

1. **Initial Generation** (`01_initial_generation_*.json`)
   - Generated questions and answers
   - Modular prompt used
   - Generation reasoning
   - Processing time

2. **Expert Evaluations** (`02_question_*_expert_*.json`)
   - Individual expert assessments (5 experts × 3 questions = 15 files)
   - Expert ratings, feedback, and suggestions
   - Processing time per expert
   - Expert context with parameter knowledge distribution

3. **Expert Consensus + Refinement** (`03_question_*_consensus_refinement_*.json`)
   - Aggregated expert feedback and refined questions
   - Format preservation verification results
   - Parameter compliance verification
   - Before/after refinement comparison
   - Consensus reasoning with guardrail enforcement

4. **Pipeline Timing** (`04_pipeline_timing_*.json`)
   - Complete timing breakdown for all phases
   - Performance analysis across generation, experts, and consensus-refinement
   - Resource utilization metrics

## Configuration

```python
# ALEE_Agent/dspy_config.py
OLLAMA_SERVERS = {
    "generation": "http://localhost:8001",  # Main generation
    "variation": "http://localhost:8002",   # Difficulty expert
    "taxonomy": "http://localhost:8003",    # Cognitive level expert
    "math": "http://localhost:8004",        # Mathematical expert
    "obstacle": "http://localhost:8006",    # Linguistic expert
    "instruction": "http://localhost:8007", # Instruction expert
}

DSPy_CONFIG = {
    "temperature": 0.1,
    "max_tokens": 2000,
    "timeout": 300,
    "retries": 3
}

# Expert Consensus uses default LM for aggregation and refinement
```

### Memory Management
```python
# Optimized for 20GB VRAM
MODEL_MEMORY_USAGE = {
    "llama3.1:8b": 5.5,     # Generation model
    "mistral:7b": 5.0,      # Expert models
    "qwen2.5:7b": 5.0,
    "llama3.2:3b": 2.5
}
MAX_CONCURRENT_EXPERTS = 2  # Memory-efficient processing
```

## Troubleshooting

### DSPy-Specific Issues

#### DSPy Module Not Loading
```bash
# Check DSPy installation
python3 -c "import dspy; print(dspy.__version__)"

# Verify OLLAMA connectivity
curl http://localhost:8001/api/tags
```

#### Pipeline Step Saving Errors
```bash
# Check results directory permissions
chmod 755 ALEE_Agent/results/

# Verify ResultManager functionality
python3 -c "from result_manager import ResultManager; rm = ResultManager(); print('OK')"
```

#### Expert Consensus Issues
```bash
# Test individual experts
curl -X POST http://localhost:8000/dspy-info

# Monitor expert processing
tail -f ALEE_Agent/server.log | grep "DSPy pipeline step"
```

### Performance Optimization

#### Slow DSPy Processing
- Verify GPU compute mode: `./optimize_gpu.sh`
- Check model quantization: Ensure Q4_K_M variants
- Monitor VRAM usage: `rocm-smi -d`
- Review expert server connectivity

#### Memory Issues
```bash
# Monitor DSPy pipeline memory
watch -n 1 'rocm-smi && echo "---" && curl -s http://localhost:8000/health-dspy'

# Reduce concurrent processing if needed
# Edit modules.py: Use fewer parallel experts
```

## License

This project is licensed under the MIT License - see the [LICENSE](LICENSE) file for details.

## Usage Examples

### Systematic Testing (Production)

```bash
# Start DSPy system
./start_ollama_servers.sh
python3 ALEE_Agent/_server_question_generator.py &

# Run systematic stakeholder tests
# - 16 texts with systematic parameter coverage
# - Complete DSPy pipeline tracking
# - Comprehensive parameter coverage analysis
python3 CallersWithTexts/stakeholder_test_system.py

# Results saved to:
# results/2025-08-15_01-43-17_c_id/
# ├── results.csv              # SYSARCH CSV format
# ├── session_metadata.json    # Processing statistics
# ├── prompts/                 # Prompt snapshots (45 files)
# └── dspy_pipeline/           # Complete pipeline steps
#     ├── 01_initial_generation_*.json     # Generation
#     ├── 02_question_*_expert_*.json      # 15 expert evaluations
#     ├── 03_question_*_consensus_*.json   # 3 consensus results
#     └── 04_pipeline_timing_*.json        # Performance analysis
```

### Individual DSPy Request

```bash[README.md](README.md)
# Single DSPy request with comprehensive pipeline tracking
curl -X POST http://localhost:8000/generate-questions-dspy \
  -H "Content-Type: application/json" \
  -d '{
    "c_id": "181-sys-1",
    "text": "Bedürfnisse sind Wünsche Menschen haben...",
    "question_type": "multiple-choice",
    "p_variation": "stammaufgabe",
    "p_taxonomy_level": "Stufe 1 (Wissen/Reproduktion)",
    "p_mathematical_requirement_level": "0"
  }'

# Returns:
# - 3 validated questions
# - Complete DSPy processing metadata with expert prompt enhancement
# - SYSARCH-compliant CSV data
# - Pipeline steps automatically saved with parameter knowledge distribution tracking
```

## Acknowledgments

- **DSPy Team** - For the declarative self-improving Python framework
- **AMD ROCm Team** - For GPU compute platform support
- **Ollama Project** - For local LLM deployment infrastructure
- **FastAPI** - For asynchronous API framework
- **Educational Research Community** - For parameter frameworks and validation methodologies
- **Stakeholder Data Contributors (ALEE and Kateryna Lauterbach)** - For educational content provision

## References

[1] Khattab, O., Singhvi, A., Maheshwari, P., Zhang, Z., Santhanam, K., Vardhamanan, S., Haq, S., Sharma, A., Joshi, T. T., 
Moazam, H., Miller, H., Zaharia, M., & Potts, C. (2024). DSPy: Compiling Declarative Language Model Calls into State-of-the-Art 
Pipelines. In *The Twelfth International Conference on Learning Representations (ICLR 2024)*. 
[OpenReview](https://openreview.net/forum?id=sY5N0zY5Od) | [ArXiv](https://arxiv.org/abs/2310.03714)

[2] Colvin, S., Jolibois, E., Ramezani, H., Garcia Badaracco, A., Dorsey, T., Montague, D., Matveenko, S., Trylesinski, M., Runkle, S., Hewitt, D., Hall, A., & Plot, V. (2025). *Pydantic: Data validation using Python type hints* (Version 2.12.0) [Software]. [GitHub](https://github.com/pydantic/pydantic) | [Documentation](https://docs.pydantic.dev/latest/)

---<|MERGE_RESOLUTION|>--- conflicted
+++ resolved
@@ -7,11 +7,8 @@
 ![ROCm](https://img.shields.io/badge/ROCm-6.2+-red.svg)
 ![Ollama](https://img.shields.io/badge/Ollama-Latest-orange.svg)
 
-<<<<<<< HEAD
-=======
 educational question generation system designed for 9th-grade economics classes that produces pedagogically validated questions through expert consensus methodology, fueled by DSPYs chain of thought capture to aggregate expert opinions.
 
->>>>>>> 26b04868
 The system implements a three-layered educational architecture with single-pass processing: Caller ->  | Orchestrator → Dedicated data backed generator -> Parallel Expert Validators -> Refinement Consensus | -> Callback and Result Save.
 
 The architecture utilizes language model coordination to replace iterative validation cycles with refining single-pass expert consensus.
